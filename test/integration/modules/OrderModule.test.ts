import { ethers } from 'ethers';
import assertEvent from '@synthetixio/core-utils/utils/assertions/assert-event';
import { fastForwardTo } from '@synthetixio/core-utils/utils/hardhat/rpc';
import assertRevert from '@synthetixio/core-utils/utils/assertions/assert-revert';
import assertBn from '@synthetixio/core-utils/utils/assertions/assert-bignumber';
import assert from 'assert';
import { wei } from '@synthetixio/wei';
import forEach from 'mocha-each';
import { bootstrap } from '../../bootstrap';
import { genBootstrap, genNumber, genOrder, genTrader } from '../../generators';
import {
  commitAndSettle,
  txWait,
  depositMargin,
  findEventSafe,
  getFastForwardTimestamp,
  getPythPriceData,
  setMarketConfiguration,
  setMarketConfigurationById,
} from '../../helpers';
import { BigNumber } from 'ethers';
import { calcOrderFees, calcFillPrice } from '../../calculations';

describe('OrderModule', () => {
  const bs = bootstrap(genBootstrap());
  const { systems, restore, provider, keeper, ethOracleNode, collaterals, markets, traders } = bs;

  beforeEach(restore);

  describe('commitOrder', () => {
    it('should commit order with no existing position', async () => {
      const { PerpMarketProxy } = systems();

      const { trader, market, marketId, collateral, collateralDepositAmount } = await depositMargin(bs, genTrader(bs));
      const order = await genOrder(bs, market, collateral, collateralDepositAmount);

      const tx = await PerpMarketProxy.connect(trader.signer).commitOrder(
        trader.accountId,
        marketId,
        order.sizeDelta,
        order.limitPrice,
        order.keeperFeeBufferUsd
      );
      const receipt = await txWait(tx, provider());
      const block = await provider().getBlock(receipt.blockNumber);

      const pendingOrder = await PerpMarketProxy.getOrderDigest(trader.accountId, marketId);
      assertBn.equal(pendingOrder.sizeDelta, order.sizeDelta);
      assertBn.equal(pendingOrder.limitPrice, order.limitPrice);
      assertBn.equal(pendingOrder.keeperFeeBufferUsd, order.keeperFeeBufferUsd);
      assertBn.equal(pendingOrder.commitmentTime, block.timestamp);

      const { orderFee, keeperFee: _keeperFees } = await PerpMarketProxy.getOrderFees(
        marketId,
        order.sizeDelta,
        order.keeperFee
      );
      // It's a little weird to get the event that we're asserting, we're doing this to get the correct base fee, anvil have some issue with consistent base fee, which keeperFee is based on.
      const { args: orderCommittedArgs } =
        findEventSafe({
          receipt,
          eventName: 'OrderSubmitted',
          contract: PerpMarketProxy,
        }) || {};

      await assertEvent(
        tx,
        `OrderSubmitted(${trader.accountId}, ${marketId}, ${order.sizeDelta}, ${block.timestamp}, ${orderFee}, ${orderCommittedArgs?.estimatedKeeperFee})`,
        PerpMarketProxy
      );
    });

    it('should cancel order when commiting again with existing expired order', async () => {
      const { PerpMarketProxy } = systems();

      const { trader, market, marketId, collateral, collateralDepositAmount } = await depositMargin(bs, genTrader(bs));
      const order = await genOrder(bs, market, collateral, collateralDepositAmount);

      await PerpMarketProxy.connect(trader.signer).commitOrder(
        trader.accountId,
        marketId,
        order.sizeDelta,
        order.limitPrice,
        order.keeperFeeBufferUsd
      );

      const { commitmentTime } = await getFastForwardTimestamp(bs, marketId, trader);
      const { maxOrderAge } = await PerpMarketProxy.getMarketConfiguration();
      await fastForwardTo(commitmentTime + maxOrderAge.toNumber() + 1, provider());

      // Committed, not settled, fastforward by maxAge, commit again, old order should be canceled.
      const tx = await PerpMarketProxy.connect(trader.signer).commitOrder(
        trader.accountId,
        marketId,
        order.sizeDelta,
        order.limitPrice,
        order.keeperFeeBufferUsd
      );

      await assertEvent(tx, `OrderCanceled`, PerpMarketProxy);
    });

    it('should emit all events in correct order');

    it('should recompute funding');

    it('should revert insufficient margin when margin is less than initial margin', async () => {
      const { PerpMarketProxy } = systems();

      const { trader, market, marketId, collateral, collateralDepositAmount } = await depositMargin(bs, genTrader(bs));
      const order = await genOrder(bs, market, collateral, collateralDepositAmount, { desiredLeverage: 100 }); // Egregious amount of degenerate leverage.

      // Margin does not meet minMargin req
      await assertRevert(
        PerpMarketProxy.connect(trader.signer).commitOrder(
          trader.accountId,
          marketId,
          order.sizeDelta,
          order.limitPrice,
          order.keeperFeeBufferUsd
        ),
        'InsufficientMargin()',
        PerpMarketProxy
      );
    });

    it('should revert when an order already present and not yet expired', async () => {
      const { PerpMarketProxy } = systems();
      const { trader, market, marketId, collateral, collateralDepositAmount } = await depositMargin(bs, genTrader(bs));
      const order1 = await genOrder(bs, market, collateral, collateralDepositAmount, { desiredLeverage: 1 });

      await PerpMarketProxy.connect(trader.signer).commitOrder(
        trader.accountId,
        marketId,
        order1.sizeDelta,
        order1.limitPrice,
        order1.keeperFeeBufferUsd
      );

      // Perform another commitment but expect fail as order already exists.
      const order2 = await genOrder(bs, market, collateral, collateralDepositAmount, { desiredLeverage: 1 });
      await assertRevert(
        PerpMarketProxy.connect(trader.signer).commitOrder(
          trader.accountId,
          marketId,
          order2.sizeDelta,
          order2.limitPrice,
          order2.keeperFeeBufferUsd
        ),
        `OrderFound()`,
        PerpMarketProxy
      );
    });

    it('should revert when order exceeds maxMarketSize (oi)', async () => {
      const { PerpMarketProxy } = systems();

      const { trader, market, marketId, collateral, collateralDepositAmount } = await depositMargin(bs, genTrader(bs));
      const order = await genOrder(bs, market, collateral, collateralDepositAmount, { desiredLeverage: 1 });

      // Update the market's maxMarketSize to be just slightly below (95%) sizeDelta. We .abs because order can be short.
      await setMarketConfigurationById(bs, marketId, {
        maxMarketSize: wei(order.sizeDelta).abs().mul(0.95).toBN(),
      });

      await assertRevert(
        PerpMarketProxy.connect(trader.signer).commitOrder(
          trader.accountId,
          marketId,
          order.sizeDelta,
          order.limitPrice,
          order.keeperFeeBufferUsd
        ),
        'MaxMarketSizeExceeded()',
        PerpMarketProxy
      );
    });

    it('should revert when sizeDelta is 0', async () => {
      const { PerpMarketProxy } = systems();
      const { trader, market, marketId, collateral, collateralDepositAmount } = await depositMargin(bs, genTrader(bs));
      const { limitPrice, keeperFeeBufferUsd } = await genOrder(bs, market, collateral, collateralDepositAmount);

      // Perform the commitment (everything valid except for sizeDelta = 0).
      const nilSizeDelta = 0;
      await assertRevert(
        PerpMarketProxy.connect(trader.signer).commitOrder(
          trader.accountId,
          marketId,
          nilSizeDelta,
          limitPrice,
          keeperFeeBufferUsd
        ),
        'NilOrder()',
        PerpMarketProxy
      );
    });

    it('should revert when an existing position can be liquidated');

    it('should revert when an existing position is flagged for liquidation');

    it('should revert when accountId does not exist', async () => {
      const { PerpMarketProxy } = systems();
      const { trader, market, marketId, collateral, collateralDepositAmount } = await depositMargin(bs, genTrader(bs));
      const { sizeDelta, limitPrice, keeperFeeBufferUsd } = await genOrder(
        bs,
        market,
        collateral,
        collateralDepositAmount
      );

      const invalidAccountId = 69420;
      await assertRevert(
        PerpMarketProxy.connect(trader.signer).commitOrder(
          invalidAccountId,
          marketId,
          sizeDelta,
          limitPrice,
          keeperFeeBufferUsd
        ),
        `AccountNotFound("${invalidAccountId}")`,
        PerpMarketProxy
      );
    });

    it('should revert when marketId does not exist', async () => {
      const { PerpMarketProxy } = systems();
      const { trader, market, collateral, collateralDepositAmount } = await depositMargin(bs, genTrader(bs));
      const { sizeDelta, limitPrice, keeperFeeBufferUsd } = await genOrder(
        bs,
        market,
        collateral,
        collateralDepositAmount
      );

      const invalidMarketId = 69420;
      await assertRevert(
        PerpMarketProxy.connect(trader.signer).commitOrder(
          trader.accountId,
          invalidMarketId,
          sizeDelta,
          limitPrice,
          keeperFeeBufferUsd
        ),
        `MarketNotFound("${invalidMarketId}")`,
        PerpMarketProxy
      );
    });

    it('should revert when committing an order for another account', async () => {
      const { PerpMarketProxy } = systems();

      const trader1 = traders()[0];
      const trader2 = traders()[1];

      const { market, marketId, collateral, collateralDepositAmount } = await depositMargin(
        bs,
        genTrader(bs, { desiredTrader: trader1 })
      );
      const { sizeDelta, limitPrice, keeperFeeBufferUsd } = await genOrder(
        bs,
        market,
        collateral,
        collateralDepositAmount
      );

      // Connected using trader2 for an accountId that belongs to trader1.
      const permission = ethers.utils.formatBytes32String('PERPS_COMMIT_ASYNC_ORDER');
      const signerAddress = await trader2.signer.getAddress();
      await assertRevert(
        PerpMarketProxy.connect(trader2.signer).commitOrder(
          trader1.accountId,
          marketId,
          sizeDelta,
          limitPrice,
          keeperFeeBufferUsd
        ),
        `PermissionDenied("${trader1.accountId}", "${permission}", "${signerAddress}")`
      );
    });
  });

  describe('settleOrder', () => {
    it('should settle an order that exists', async () => {
      const { PerpMarketProxy } = systems();

      const { trader, market, marketId, collateral, collateralDepositAmount } = await depositMargin(bs, genTrader(bs));
      const order = await genOrder(bs, market, collateral, collateralDepositAmount);

      await PerpMarketProxy.connect(trader.signer).commitOrder(
        trader.accountId,
        marketId,
        order.sizeDelta,
        order.limitPrice,
        order.keeperFeeBufferUsd
      );
      const pendingOrder = await PerpMarketProxy.getOrderDigest(trader.accountId, marketId);
      assertBn.equal(pendingOrder.sizeDelta, order.sizeDelta);

      const { settlementTime, publishTime } = await getFastForwardTimestamp(bs, marketId, trader);
      const { updateData, updateFee } = await getPythPriceData(bs, marketId, publishTime);

      await fastForwardTo(settlementTime, provider());

      const { orderFee, keeperFee } = await PerpMarketProxy.getOrderFees(marketId, order.sizeDelta, order.keeperFee);
      const tx = await PerpMarketProxy.connect(keeper()).settleOrder(trader.accountId, marketId, [updateData], {
        value: updateFee,
      });
      const receipt = await txWait(tx, provider());
      const { args: orderSettledArgs } =
        findEventSafe({
          receipt,
          eventName: 'OrderSettled',
          contract: PerpMarketProxy,
        }) || {};
      // This is an open order, so no funding or pnl
      const accruedFunding = 0;
      const pnl = 0;

<<<<<<< HEAD
      const orderSettledEventProperties = [
        trader.accountId,
        marketId,
        order.sizeDelta,
        orderFee,
        keeperFee,
        settlementTime + 1, // NOTE: + 1 here because `settleOrder` results in block.timestamp += 1;
      ].join(', ');
      await assertEvent(tx, `OrderSettled(${orderSettledEventProperties})`, PerpMarketProxy);
=======
      await assertEvent(
        tx,
        `OrderSettled(${trader.accountId}, ${marketId}, ${order.sizeDelta}, ${orderFee}, ${orderSettledArgs.keeperFee}, ${accruedFunding}, ${pnl}, ${order.fillPrice})`,
        PerpMarketProxy
      );
>>>>>>> cc24eef9

      // There should be no order.
      const pendingOrder2 = await PerpMarketProxy.getOrderDigest(trader.accountId, marketId);
      assertBn.isZero(pendingOrder2.sizeDelta);
    });

    it('should settle an order that completely closes existing position', async () => {
      const { PerpMarketProxy } = systems();

      const { trader, market, marketId, collateral, collateralDepositAmount } = await depositMargin(bs, genTrader(bs));
      const order = await genOrder(bs, market, collateral, collateralDepositAmount, {
        desiredSide: -1,
        desiredLeverage: 1,
        desiredKeeperFeeBufferUsd: 1,
      });

      await commitAndSettle(bs, marketId, trader, order);

      assertBn.equal((await PerpMarketProxy.getMarketDigest(marketId)).size, order.sizeDelta.abs());

      const closeOrder = await genOrder(bs, market, collateral, collateralDepositAmount, {
        desiredSide: 1,
        desiredLeverage: 1,
        desiredKeeperFeeBufferUsd: 1,
      });

      await commitAndSettle(bs, marketId, trader, closeOrder);

      // Market should be empty.
      assertBn.isZero((await PerpMarketProxy.getMarketDigest(marketId)).size);

      // There should be no order.
      assertBn.isZero((await PerpMarketProxy.getOrderDigest(trader.accountId, marketId)).sizeDelta);

      // There should no position.
      assertBn.isZero((await PerpMarketProxy.getPositionDigest(trader.accountId, marketId)).size);
    });

    it('should settle an order that partially closes existing');

    it('should settle an order that adds to an existing order', async () => {
      const { PerpMarketProxy } = systems();

      const { trader, market, marketId, collateral, collateralDepositAmount } = await depositMargin(bs, genTrader(bs));
      const order1 = await genOrder(bs, market, collateral, collateralDepositAmount, { desiredLeverage: 1 });

      await commitAndSettle(bs, marketId, trader, order1);

      const marketDigest1 = await PerpMarketProxy.getMarketDigest(marketId);

      assertBn.equal(marketDigest1.size, order1.sizeDelta.abs());
      assertBn.isZero((await PerpMarketProxy.getOrderDigest(trader.accountId, marketId)).sizeDelta);

      const order2 = await genOrder(bs, market, collateral, collateralDepositAmount, {
        desiredLeverage: 2,
        desiredSide: order1.sizeDelta.gt(0) ? 1 : -1, // ensure we are adding to the same side.
      });
      await commitAndSettle(bs, marketId, trader, order2);

      const marketDigest2 = await PerpMarketProxy.getMarketDigest(marketId);

      // There should be no order as it settled successfully.
      assertBn.isZero((await PerpMarketProxy.getOrderDigest(trader.accountId, marketId)).sizeDelta);

      // Both size and skew should be the sum of order sizeDelta.
      assertBn.equal(marketDigest2.skew.abs(), order1.sizeDelta.abs().add(order2.sizeDelta.abs()));
      assertBn.equal(marketDigest2.size, order1.sizeDelta.abs().add(order2.sizeDelta.abs()));
    });

    it('should settle an order that flips from one side to the other', async () => {
      const { PerpMarketProxy } = systems();

      const { trader, market, marketId, collateral, collateralDepositAmount } = await depositMargin(bs, genTrader(bs));
      const order1 = await genOrder(bs, market, collateral, collateralDepositAmount, { desiredLeverage: 1 });

      await commitAndSettle(bs, marketId, trader, order1);

      const marketDigest1 = await PerpMarketProxy.getMarketDigest(marketId);

      assertBn.equal(marketDigest1.size, order1.sizeDelta.abs());
      assertBn.isZero((await PerpMarketProxy.getOrderDigest(trader.accountId, marketId)).sizeDelta);

      const order2 = await genOrder(bs, market, collateral, collateralDepositAmount.mul(2), {
        desiredLeverage: 1,
        desiredSide: order1.sizeDelta.gt(0) ? -1 : 1, // inverse side of order1.
      });
      await commitAndSettle(bs, marketId, trader, order2);

      const marketDigest2 = await PerpMarketProxy.getMarketDigest(marketId);

      // There should be no order as it settled successfully.
      assertBn.isZero((await PerpMarketProxy.getOrderDigest(trader.accountId, marketId)).sizeDelta);

      // Skew should be flipped.
      assert(
        (marketDigest1.skew.gt(0) && marketDigest2.skew.lt(0)) || (marketDigest1.skew.lt(0) && marketDigest2.skew.gt(0))
      );
    });

    it('should have a position opened after settlement', async () => {
      const { PerpMarketProxy } = systems();

      const { trader, market, marketId, collateral, collateralDepositAmount } = await depositMargin(bs, genTrader(bs));
      const order = await genOrder(bs, market, collateral, collateralDepositAmount);

      await commitAndSettle(bs, marketId, trader, order);

      const positionDigest = await PerpMarketProxy.getPositionDigest(trader.accountId, marketId);
      assertBn.equal(positionDigest.size, order.sizeDelta);
    });

    it('should update market size and skew upon settlement', async () => {
      const { PerpMarketProxy } = systems();

      const { trader, market, marketId, collateral, collateralDepositAmount } = await depositMargin(bs, genTrader(bs));
      const order = await genOrder(bs, market, collateral, collateralDepositAmount);

      await commitAndSettle(bs, marketId, trader, order);

      const marketDigest = await PerpMarketProxy.getMarketDigest(marketId);
      assertBn.equal(marketDigest.size, order.sizeDelta.abs());
      assertBn.equal(marketDigest.skew, order.sizeDelta);
    });

    it('should commit order when price moves but new position still safe');

    it('should allow position reduction even if insufficient unless in liquidation');

    it('should emit all events in correct order');

    it('should recompute funding');

    it('should pay sUSD to trader when closing a profitable trade');

    it('should pay a non-zero settlement fee to keeper');

    it('should revert when this order exceeds maxMarketSize (oi)');

    it('should revert when an existing position can be liquidated');

    it('should revert when an existing position is flagged for liquidation');

    it('should revert when margin falls below maintenance margin');

    it('should revert when accountId does not exist', async () => {
      const { PerpMarketProxy } = systems();
      const { trader, market, marketId, collateral, collateralDepositAmount } = await depositMargin(bs, genTrader(bs));
      const order = await genOrder(bs, market, collateral, collateralDepositAmount);

      await PerpMarketProxy.connect(trader.signer).commitOrder(
        trader.accountId,
        marketId,
        order.sizeDelta,
        order.limitPrice,
        order.keeperFeeBufferUsd
      );

      const { settlementTime, publishTime } = await getFastForwardTimestamp(bs, marketId, trader);
      const { updateData, updateFee } = await getPythPriceData(bs, marketId, publishTime);

      await fastForwardTo(settlementTime, provider());

      const invalidAccountId = 69420;
      await assertRevert(
        PerpMarketProxy.connect(bs.keeper()).settleOrder(invalidAccountId, marketId, [updateData], {
          value: updateFee,
        }),
        `AccountNotFound("${invalidAccountId}")`,
        PerpMarketProxy
      );
    });

    it('should revert when marketId does not exist', async () => {
      const { PerpMarketProxy } = systems();
      const { trader, market, marketId, collateral, collateralDepositAmount } = await depositMargin(bs, genTrader(bs));
      const order = await genOrder(bs, market, collateral, collateralDepositAmount);

      await PerpMarketProxy.connect(trader.signer).commitOrder(
        trader.accountId,
        marketId,
        order.sizeDelta,
        order.limitPrice,
        order.keeperFeeBufferUsd
      );

      const { settlementTime, publishTime } = await getFastForwardTimestamp(bs, marketId, trader);
      const { updateData, updateFee } = await getPythPriceData(bs, marketId, publishTime);

      await fastForwardTo(settlementTime, provider());

      const invalidMarketId = 420420;
      await assertRevert(
        PerpMarketProxy.connect(bs.keeper()).settleOrder(trader.accountId, invalidMarketId, [updateData], {
          value: updateFee,
        }),
        `MarketNotFound("${invalidMarketId}")`,
        PerpMarketProxy
      );
    });

    it('should revert if not enough time has passed', async () => {
      const { PerpMarketProxy } = systems();
      const { trader, market, marketId, collateral, collateralDepositAmount } = await depositMargin(bs, genTrader(bs));
      const order = await genOrder(bs, market, collateral, collateralDepositAmount);

      await PerpMarketProxy.connect(trader.signer).commitOrder(
        trader.accountId,
        marketId,
        order.sizeDelta,
        order.limitPrice,
        order.keeperFeeBufferUsd
      );

      const { commitmentTime, publishTime } = await getFastForwardTimestamp(bs, marketId, trader);
      const { updateData, updateFee } = await getPythPriceData(bs, marketId, publishTime);

      // Fast forward block.timestamp but make sure it's _just_ before readiness.
      const { minOrderAge } = await PerpMarketProxy.getMarketConfiguration();

      // minOrderAge -1 (1s less than minOrderAge) -1 (1s to account for the additional second added after the fact).
      const settlementTime = commitmentTime + genNumber(1, minOrderAge.toNumber() - 2);

      await fastForwardTo(settlementTime, provider());

      await assertRevert(
        PerpMarketProxy.connect(bs.keeper()).settleOrder(trader.accountId, marketId, [updateData], {
          value: updateFee,
        }),
        `OrderNotReady()`,
        PerpMarketProxy
      );
    });

    it('should revert if order is stale/expired', async () => {
      const { PerpMarketProxy } = systems();
      const { trader, market, marketId, collateral, collateralDepositAmount } = await depositMargin(bs, genTrader(bs));
      const order = await genOrder(bs, market, collateral, collateralDepositAmount);

      await PerpMarketProxy.connect(trader.signer).commitOrder(
        trader.accountId,
        marketId,
        order.sizeDelta,
        order.limitPrice,
        order.keeperFeeBufferUsd
      );

      const { commitmentTime, publishTime } = await getFastForwardTimestamp(bs, marketId, trader);
      const { updateData, updateFee } = await getPythPriceData(bs, marketId, publishTime);

      // Fast forward block.timestamp but make sure it's at or after max age.
      const maxOrderAge = (await PerpMarketProxy.getMarketConfiguration()).maxOrderAge.toNumber();
      const settlementTime = commitmentTime + genNumber(maxOrderAge, maxOrderAge * 2);
      await fastForwardTo(settlementTime, provider());

      await assertRevert(
        PerpMarketProxy.connect(bs.keeper()).settleOrder(trader.accountId, marketId, [updateData], {
          value: updateFee,
        }),
        `StaleOrder()`,
        PerpMarketProxy
      );
    });

    it('should revert when there is no pending order', async () => {
      const { PerpMarketProxy } = systems();
      const { trader, marketId } = await depositMargin(bs, genTrader(bs));
      const { publishTime } = await getFastForwardTimestamp(bs, marketId, trader);
      const { updateData, updateFee } = await getPythPriceData(bs, marketId, publishTime);

      await assertRevert(
        PerpMarketProxy.connect(bs.keeper()).settleOrder(trader.accountId, marketId, [updateData], {
          value: updateFee,
        }),
        `OrderNotFound()`,
        PerpMarketProxy
      );
    });

    it('should revert if long exceeds limit price');

    it('should revert if short exceeds limit price');

    it('should revert if collateral price slips into insufficient margin on between commit and settle');

    it('should revert if collateral price slips into maxMarketSize between commit and settle');

    // NOTE: This may not be necessary.
    it('should revert when price deviations exceed threshold');

    it('should revert when price is zero (i.e. invalid)');

    it('should revert when pyth price is stale');

    it('should revert if off-chain pyth publishTime is not within acceptance window');

    it('should revert if pyth vaa merkle/blob is invalid');

    it('should revert when not enough wei is available to pay pyth fee');
  });

  describe('getOrderFees', () => {
    describe('orderFee', () => {
      enum LiquidtyLeader {
        MAKER = 'MAKER',
        TAKER = 'TAKER',
        BOTH = 'BOTH',
      }

      forEach([
        [LiquidtyLeader.MAKER, 'reducing'],
        [LiquidtyLeader.TAKER, 'expanding'],
        [LiquidtyLeader.BOTH, 'reducing then expanding'],
      ]).it('should charge %s fees when %s skew', async (leader: LiquidtyLeader) => {
        const { PerpMarketProxy } = systems();

        const marginUsdDepositAmount = genNumber(5000, 10_000);
        const leverage = 1;

        // TRADER 1:

        // Deposit margin to trader1, create order, commit and settle the order.
        const gTrader = await depositMargin(
          bs,
          genTrader(bs, { desiredMarginUsdDepositAmount: marginUsdDepositAmount })
        );
        const { marketId, market, collateral } = gTrader;
        const order1 = await genOrder(bs, market, collateral, gTrader.collateralDepositAmount, {
          desiredLeverage: leverage,
        });
        await commitAndSettle(bs, marketId, gTrader.trader, order1);

        // TRADER 2:

        const getDesiredMarginUsdDepositAmount = () => {
          switch (leader) {
            // Ensure the margin for the 2nd trade is LESS than the first order to ensure this is a _pure_
            // maker or taker.
            case LiquidtyLeader.MAKER:
            case LiquidtyLeader.TAKER:
              return marginUsdDepositAmount * 0.9;
            // Give the 2nd order _more_ margin so it's able to reduce the skew and then expand other side.
            case LiquidtyLeader.BOTH:
              return marginUsdDepositAmount * 1.5;
          }
        };

        // Deposit an appropriate amount of margin relative to the leader type we're testing against.
        const gTrader2 = await depositMargin(
          bs,
          genTrader(bs, {
            desiredMarket: market,
            desiredCollateral: collateral,
            desiredMarginUsdDepositAmount: getDesiredMarginUsdDepositAmount(),
          })
        );

        const getDesiredSize = () => {
          switch (leader) {
            // Maker means we're reducing skew so we wanted to invert the first order. `BOTH` is also the same
            // side as maker because we're reducing skew to zero then expanding into the other direction.
            case LiquidtyLeader.MAKER:
            case LiquidtyLeader.BOTH:
              return order1.sizeDelta.gt(0) ? -1 : 1;
            // Taker means we're expanding skew so we want to keep riding up the same side of the first order.
            case LiquidtyLeader.TAKER:
              return order1.sizeDelta.gt(0) ? 1 : -1;
          }
        };

        // Create an order, ensuring the size is relative to the leader we're testing.
        const order2 = await genOrder(bs, market, collateral, gTrader2.collateralDepositAmount, {
          desiredLeverage: leverage,
          desiredSide: getDesiredSize(),
        });

        // Retrieve fees associated with this new order.
        const { orderFee } = await PerpMarketProxy.getOrderFees(marketId, order2.sizeDelta, BigNumber.from(0));
        const { orderFee: expectedOrderFee } = await calcOrderFees(
          bs,
          marketId,
          order2.sizeDelta,
          order2.keeperFeeBufferUsd
        );

        assertBn.equal(orderFee, expectedOrderFee);
      });

      it('should charge the appropriate maker/taker fee (concrete)', async () => {
        const { PerpMarketProxy } = systems();

        // Use explicit values to test a concrete example.
        const trader = traders()[0];
        const collateral = collaterals()[0];
        const market = markets()[0];
        const marginUsdDepositAmount = wei(1000).toBN();
        const leverage = 1;
        const keeperFeeBufferUsd = 0;
        const collateralDepositAmount = wei(10).toBN();
        const collateralPrice = wei(100).toBN();
        const marketOraclePrice = wei(1).toBN();
        const makerFee = wei(0.01).toBN();
        const takerFee = wei(0.02).toBN();

        // Update state to reflect explicit values.
        await collateral.aggregator().mockSetCurrentPrice(collateralPrice);
        await market.aggregator().mockSetCurrentPrice(marketOraclePrice);
        const marketId = market.marketId();
        await setMarketConfigurationById(bs, marketId, { makerFee, takerFee });

        await depositMargin(bs, {
          trader,
          traderAddress: await trader.signer.getAddress(),
          market,
          marketId,
          collateral,
          collateralDepositAmount,
          marginUsdDepositAmount,
          collateralPrice,
        });

        // sizeDelta = 10 * 100 / 1 / 1 = 1000
        const order1 = await genOrder(bs, market, collateral, collateralDepositAmount, {
          desiredLeverage: leverage,
          desiredSide: 1, // 1 = long, -1 = short
          desiredKeeperFeeBufferUsd: keeperFeeBufferUsd,
        });
        const { orderFee: orderFee1 } = await PerpMarketProxy.getOrderFees(
          marketId,
          order1.sizeDelta,
          BigNumber.from(keeperFeeBufferUsd)
        );
        await commitAndSettle(bs, marketId, trader, order1);

        // There are no other positions in market, this should be charging takerFees.
        // sizeDelta * fillPrice * takerFee
        assertBn.equal(wei(order1.sizeDelta).mul(order1.fillPrice).mul(takerFee).toBN(), orderFee1);

        // Using twice as much margin, create an order.
        //
        // 10 * 2 = 20
        //
        // Then use that to infer marginUsd and then back to sizeDelta.
        //
        // 20 * 100 / 1 / 1 = 2000
        const order2 = await genOrder(bs, market, collateral, collateralDepositAmount.mul(BigNumber.from(2)), {
          desiredLeverage: leverage,
          desiredSide: -1, // 1 = long, -1 = short
          desiredKeeperFeeBufferUsd: keeperFeeBufferUsd,
        });
        const { orderFee: orderFee2 } = await PerpMarketProxy.getOrderFees(
          marketId,
          order2.sizeDelta,
          BigNumber.from(keeperFeeBufferUsd)
        );

        // We know that half of the new order shrinks skew back to 0 (hence makerFee) and the other half increases.
        const makerFeeUsd = wei(order1.sizeDelta.abs()).mul(order2.fillPrice).mul(makerFee);
        const takerFeeUsd = wei(order1.sizeDelta.abs()).mul(order2.fillPrice).mul(takerFee);

        assertBn.equal(orderFee2, makerFeeUsd.add(takerFeeUsd).toBN());
      });
    });

    // Due to a bug with hardhat_setNextBlockBaseFeePerGas, block.basefee is 0 on views. This means, it's very
    // difficult to test that keeperFees are correctly working. Will revisit this to test a different way, eg
    // to parse out the event logs that contain the keeperFee.
    //
    // @see: https://github.com/NomicFoundation/hardhat/issues/3028
    describe.skip('keeperFee', () => {
      it('should calculate keeper fees proportional to block.baseFee and profit margin', async () => {
        const { PerpMarketProxy } = systems();

        const { trader, marketId, market, collateral, collateralDepositAmount } = await depositMargin(
          bs,
          genTrader(bs)
        );
        const order = await genOrder(bs, market, collateral, collateralDepositAmount);
        const { orderFee, keeperFee } = await PerpMarketProxy.getOrderFees(
          marketId,
          order.sizeDelta,
          order.keeperFeeBufferUsd
        );
        const { calcKeeperOrderSettlementFee } = await calcOrderFees(
          bs,
          marketId,
          order.sizeDelta,
          order.keeperFeeBufferUsd
        );
        const { tx, settlementTime } = await commitAndSettle(bs, marketId, trader, order);

        // block.basefee on the block which settled the commitment.
        const { lastBaseFeePerGas } = await provider().getFeeData();

        const expectedKeeperFee = calcKeeperOrderSettlementFee(lastBaseFeePerGas as BigNumber);

        assertBn.equal(expectedKeeperFee, keeperFee);
        assertEvent(
          tx,
          `OrderSettled(${trader.accountId}, ${marketId}, ${order.sizeDelta}, ${orderFee}, ${expectedKeeperFee}, ${settlementTime})`,
          PerpMarketProxy
        );
      });

      it('should cap the keeperFee by its max usd when exceeds ceiling', async () => {
        const { PerpMarketProxy } = systems();

        const BLOCK_BASE_FEE_PER_GAS = 10;

        // Set a really high ETH price of 4.9k USD (Dec 21' ATH).
        await ethOracleNode().agg.mockSetCurrentPrice(wei(4900).toBN());

        // Cap the max keeperFee to $50 USD
        const maxKeeperFeeUsd = wei(50).toBN();
        await setMarketConfiguration(bs, { maxKeeperFeeUsd, minKeeperFeeUsd: wei(10).toBN() });

        // Explicitly set the block.basefee here (and set again before commit etc.)
        //
        // This block.basefee _may_ move but _should_ be close enough.
        await provider().send('hardhat_setNextBlockBaseFeePerGas', [BLOCK_BASE_FEE_PER_GAS]);

        const { trader, marketId, market, collateral, collateralDepositAmount } = await depositMargin(
          bs,
          genTrader(bs)
        );
        const order = await genOrder(bs, market, collateral, collateralDepositAmount, { desiredKeeperFeeBufferUsd: 0 });
        const { keeperFee } = await PerpMarketProxy.getOrderFees(marketId, order.sizeDelta, order.keeperFeeBufferUsd);
        const { calcKeeperOrderSettlementFee } = await calcOrderFees(
          bs,
          marketId,
          order.sizeDelta,
          order.keeperFeeBufferUsd
        );

        await commitAndSettle(bs, marketId, trader, order, BLOCK_BASE_FEE_PER_GAS);

        const { lastBaseFeePerGas } = await provider().getFeeData();
        const expectedKeeperFee = calcKeeperOrderSettlementFee(lastBaseFeePerGas as BigNumber);

        assertBn.equal(keeperFee, expectedKeeperFee);
        assertBn.equal(expectedKeeperFee, maxKeeperFeeUsd);
      });

      it('should cap the keeperFee by its min usd when below floor', async () => {
        const { PerpMarketProxy } = systems();

        // Set a low ETH price of $800 USD.
        await ethOracleNode().agg.mockSetCurrentPrice(wei(800).toBN());

        // Set a reasonably high minKeeperFee to payout $30. More importantly, don't give an additional buffer as profit either.
        const minKeeperFeeUsd = wei(30).toBN();
        await setMarketConfiguration(bs, {
          maxKeeperFeeUsd: wei(50).toBN(),
          minKeeperFeeUsd,
          keeperProfitMarginPercent: wei(0).toBN(),
        });

        const { trader, marketId, market, collateral, collateralDepositAmount } = await depositMargin(
          bs,
          genTrader(bs)
        );
        const order = await genOrder(bs, market, collateral, collateralDepositAmount, { desiredKeeperFeeBufferUsd: 0 });
        const { keeperFee } = await PerpMarketProxy.getOrderFees(marketId, order.sizeDelta, order.keeperFeeBufferUsd);
        const { calcKeeperOrderSettlementFee } = await calcOrderFees(
          bs,
          marketId,
          order.sizeDelta,
          order.keeperFeeBufferUsd
        );
        await commitAndSettle(bs, marketId, trader, order);

        const { lastBaseFeePerGas } = await provider().getFeeData();
        const expectedKeeperFee = calcKeeperOrderSettlementFee(lastBaseFeePerGas as BigNumber);

        assertBn.equal(keeperFee, expectedKeeperFee);
        assertBn.equal(keeperFee, minKeeperFeeUsd);
      });
    });
  });

  describe('getFillPrice', () => {
    it('should revert invalid market id', async () => {
      const { PerpMarketProxy } = systems();
      const invalidMarketId = wei(42069).toBN();

      // Size to check fill price
      const size = wei(genNumber(-10, 10)).toBN();

      assertRevert(PerpMarketProxy.getFillPrice(invalidMarketId, size), `MarketNotFound("${invalidMarketId}")`);
    });

    it('should give premium when increasing skew', async () => {
      const { PerpMarketProxy } = systems();

      const { trader, marketId, market, collateral, collateralDepositAmount } = await depositMargin(bs, genTrader(bs));

      // Creating a long skew for the market.
      const order = await genOrder(bs, market, collateral, collateralDepositAmount, {
        desiredLeverage: 1.1,
        desiredSide: 1,
      });
      await commitAndSettle(bs, marketId, trader, order);

      // Collect some data.
      const oraclePrice = await PerpMarketProxy.getOraclePrice(marketId);

      // Using size to simulate short which will reduce the skew.
      const size = wei(genNumber(1, 10)).toBN();

      const actualFillPrice = await PerpMarketProxy.getFillPrice(marketId, size);

      // To get a "premium" to our long we expect the price to have a premium
      assertBn.gt(actualFillPrice, oraclePrice);
    });

    it('should give discount when reducing skew', async () => {
      const { PerpMarketProxy } = systems();

      const { trader, marketId, market, collateral, collateralDepositAmount } = await depositMargin(bs, genTrader(bs));

      // Creating a long skew for the market.
      const order = await genOrder(bs, market, collateral, collateralDepositAmount, {
        desiredLeverage: 10,
        desiredSide: 1,
      });
      await commitAndSettle(bs, marketId, trader, order);

      // Collect some data.
      const oraclePrice = await PerpMarketProxy.getOraclePrice(marketId);

      const prevPositionSizeNeg = wei(order.sizeDelta).mul(-1).toNumber();

      // Using size to simulate short which will reduce the skew. The smallest negative size is the size of the current skew
      const size = wei(genNumber(prevPositionSizeNeg, -1)).toBN();

      const actualFillPrice = await PerpMarketProxy.getFillPrice(marketId, size);

      // To get a "discount" to our short we expect the price to have a premium
      assertBn.gt(actualFillPrice, oraclePrice);
    });

    it('should return mark price as fillPrice when size is 0', async () => {
      const { PerpMarketProxy } = systems();

      const { trader, marketId, market, collateral, collateralDepositAmount } = await depositMargin(bs, genTrader(bs));
      const order = await genOrder(bs, market, collateral, collateralDepositAmount, { desiredLeverage: 1.1 });

      await commitAndSettle(bs, marketId, trader, order);

      // Collect some data.
      const oraclePrice = await PerpMarketProxy.getOraclePrice(marketId);
      const { skewScale } = await PerpMarketProxy.getMarketConfigurationById(marketId);
      const marketSkew = order.sizeDelta;

      // Size to check fill price.
      const size = wei(0).toBN();

      const actualFillPrice = await PerpMarketProxy.getFillPrice(marketId, size);
      const expectedFillPrice = wei(1).add(wei(marketSkew).div(skewScale)).mul(oraclePrice).toBN();

      // Using near to avoid rounding errors.
      assertBn.near(expectedFillPrice, actualFillPrice);
    });

    it('should calculate fillPrice (exhaustive)', async () => {
      const { PerpMarketProxy } = systems();

      const { trader, marketId, market, collateral, collateralDepositAmount } = await depositMargin(bs, genTrader(bs));
      const order = await genOrder(bs, market, collateral, collateralDepositAmount, { desiredLeverage: 1.1 });

      await commitAndSettle(bs, marketId, trader, order);

      // Collect some data.
      const oraclePrice = await PerpMarketProxy.getOraclePrice(marketId);
      const { skewScale } = await PerpMarketProxy.getMarketConfigurationById(marketId);
      const marketSkew = order.sizeDelta;

      // Size to check fill price.
      const size = wei(genNumber(-10, 10)).toBN();

      const actualFillPrice = await PerpMarketProxy.getFillPrice(marketId, size);
      const expectedFillPrice = calcFillPrice(marketSkew, skewScale, size, oraclePrice);

      assertBn.equal(expectedFillPrice, actualFillPrice);
    });
  });
});<|MERGE_RESOLUTION|>--- conflicted
+++ resolved
@@ -303,7 +303,7 @@
 
       await fastForwardTo(settlementTime, provider());
 
-      const { orderFee, keeperFee } = await PerpMarketProxy.getOrderFees(marketId, order.sizeDelta, order.keeperFee);
+      const { orderFee } = await PerpMarketProxy.getOrderFees(marketId, order.sizeDelta, order.keeperFee);
       const tx = await PerpMarketProxy.connect(keeper()).settleOrder(trader.accountId, marketId, [updateData], {
         value: updateFee,
       });
@@ -314,27 +314,19 @@
           eventName: 'OrderSettled',
           contract: PerpMarketProxy,
         }) || {};
-      // This is an open order, so no funding or pnl
-      const accruedFunding = 0;
-      const pnl = 0;
-
-<<<<<<< HEAD
+
       const orderSettledEventProperties = [
         trader.accountId,
         marketId,
         order.sizeDelta,
         orderFee,
-        keeperFee,
+        orderSettledArgs?.keeperFee ?? 0,
+        0, // accruedFunding (zero because no existing open position).
+        0, // pnl.
+        order.fillPrice,
         settlementTime + 1, // NOTE: + 1 here because `settleOrder` results in block.timestamp += 1;
       ].join(', ');
       await assertEvent(tx, `OrderSettled(${orderSettledEventProperties})`, PerpMarketProxy);
-=======
-      await assertEvent(
-        tx,
-        `OrderSettled(${trader.accountId}, ${marketId}, ${order.sizeDelta}, ${orderFee}, ${orderSettledArgs.keeperFee}, ${accruedFunding}, ${pnl}, ${order.fillPrice})`,
-        PerpMarketProxy
-      );
->>>>>>> cc24eef9
 
       // There should be no order.
       const pendingOrder2 = await PerpMarketProxy.getOrderDigest(trader.accountId, marketId);

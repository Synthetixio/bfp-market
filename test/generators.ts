--- conflicted
+++ resolved
@@ -83,15 +83,12 @@
     minCollateralHaircut: bn(0.01),
     maxCollateralHaircut: bn(0.05),
     sellExactInMaxSlippagePercent: bn(genNumber(0.03, 0.05)),
-<<<<<<< HEAD
     utilizationBreakpointPercent: bn(genNumber(0.65, 0.85)),
     lowUtilizationSlopePercent: bn(genNumber(0.0002, 0.0003)),
     highUtilizationSlopePercent: bn(genNumber(0.005, 0.015)),
-=======
     hooks: {
       maxHooksPerOrder: genNumber(3, 5),
     },
->>>>>>> 3693fe15
   },
   markets: MARKETS,
 });

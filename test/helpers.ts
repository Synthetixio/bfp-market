import { BigNumber, Contract, ContractReceipt, ethers, utils } from 'ethers';
import { LogLevel } from '@ethersproject/logger';
import { PerpMarketConfiguration } from './generated/typechain/MarketConfigurationModule';
import type { bootstrap } from './bootstrap';
import { type genTrader, type genOrder, genNumber } from './generators';
import { wei } from '@synthetixio/wei';
import { fastForwardTo } from '@synthetixio/core-utils/utils/hardhat/rpc';
import { isNil, uniq } from 'lodash';
import { LogDescription } from 'ethers/lib/utils';

// --- Constants --- //

export const ZERO_ADDRESS = '0x0000000000000000000000000000000000000000';
export const SECONDS_ONE_HR = 60 * 60;
export const SECONDS_ONE_DAY = SECONDS_ONE_HR * 24;

// --- Mutative helpers --- //

type Bs = ReturnType<typeof bootstrap>;
type GeneratedTrader = ReturnType<typeof genTrader> | Awaited<ReturnType<typeof genTrader>>;
type CommitableOrder = Pick<Awaited<ReturnType<typeof genOrder>>, 'sizeDelta' | 'limitPrice' | 'keeperFeeBufferUsd'>;

/** Provision margin for this trader given the full `gTrader` context. */
export const approveAndMintMargin = async (bs: Bs, gTrader: GeneratedTrader) => {
  const { trader, collateral, collateralDepositAmount } = await gTrader;
  const { PerpMarketProxy } = bs.systems();

  const collateralConnected = collateral.contract.connect(trader.signer);
  await collateralConnected.mint(trader.signer.getAddress(), collateralDepositAmount);
  await collateralConnected.approve(PerpMarketProxy.address, collateralDepositAmount);

  return gTrader;
};

/** Returns a generated trader with collateral and market details. */
export const depositMargin = async (bs: Bs, gTrader: GeneratedTrader) => {
  const { PerpMarketProxy } = bs.systems();

  // Provision collateral and approve for access.
  const { market, trader, collateral, collateralDepositAmount } = await approveAndMintMargin(bs, gTrader);

  // Perform the deposit.
  await PerpMarketProxy.connect(trader.signer).modifyCollateral(
    trader.accountId,
    market.marketId(),
    collateral.contract.address,
    collateralDepositAmount
  );

  return gTrader;
};

/** Generic update on market specific params. */
export const setMarketConfigurationById = async (
  { systems, owner }: ReturnType<typeof bootstrap>,
  marketId: BigNumber,
  params: Partial<PerpMarketConfiguration.DataStruct>
) => {
  const { PerpMarketProxy } = systems();
  const data = await PerpMarketProxy.getMarketConfigurationById(marketId);
  await PerpMarketProxy.connect(owner()).setMarketConfigurationById(marketId, { ...data, ...params });
  return PerpMarketProxy.getMarketConfigurationById(marketId);
};

/** Generic update on global market data (similar to setMarketConfigurationById). */
export const setMarketConfiguration = async (
  { systems, owner }: ReturnType<typeof bootstrap>,
  params: Partial<PerpMarketConfiguration.GlobalDataStruct>
) => {
  const { PerpMarketProxy } = systems();
  const data = await PerpMarketProxy.getMarketConfiguration();
  await PerpMarketProxy.connect(owner()).setMarketConfiguration({ ...data, ...params });
  return PerpMarketProxy.getMarketConfiguration();
};

/** Returns a Pyth updateData blob and the update fee in wei. */
export const getPythPriceData = async (
  bs: ReturnType<typeof bootstrap>,
  marketId: BigNumber,
  publishTime?: number,
  price?: number,
  priceExpo = 6,
  priceConfidence = 1
) => {
  const { systems } = bs;
  const { PythMock, PerpMarketProxy } = systems();

  // Default price to the current market oraclePrice.
  if (isNil(price)) {
    price = wei(await PerpMarketProxy.getOraclePrice(marketId)).toNumber();
  }

  const pythPrice = wei(price, priceExpo).toBN();
  const config = await PerpMarketProxy.getMarketConfigurationById(marketId);
  const updateData = await PythMock.createPriceFeedUpdateData(
    config.pythPriceFeedId,
    pythPrice,
    priceConfidence,
    -priceExpo,
    pythPrice,
    priceConfidence,
    publishTime ?? Math.floor(Date.now() / 1000)
  );
  const updateFee = await PythMock.getUpdateFee([updateData]);
  return { updateData, updateFee };
};

/** Returns a reasonable timestamp and publishTime to fast forward to for settlements. */
export const getFastForwardTimestamp = async (
  bs: ReturnType<typeof bootstrap>,
  marketId: BigNumber,
  trader: ReturnType<Bs['traders']>[number]
) => {
  const { PerpMarketProxy } = bs.systems();

  const order = await PerpMarketProxy.getOrderDigest(trader.accountId, marketId);
  const commitmentTime = order.commitmentTime.toNumber();
  const config = await PerpMarketProxy.getMarketConfiguration();
  const minOrderAge = config.minOrderAge.toNumber();
  const pythPublishTimeMin = config.pythPublishTimeMin.toNumber();
  const pythPublishTimeMax = config.pythPublishTimeMax.toNumber();

  // PublishTime is allowed to be between settlement - [0, maxAge - minAge]. For example, `[0, 12 - 8] = [0, 4]`.
  const publishTimeDelta = genNumber(0, pythPublishTimeMax - pythPublishTimeMin);
  const settlementTime = commitmentTime + minOrderAge;
  const publishTime = settlementTime - publishTimeDelta;

  return { commitmentTime, settlementTime, publishTime };
};

/** Commits a generated `order` for `trader` on `marketId` */
export const commitOrder = async (
  bs: ReturnType<typeof bootstrap>,
  marketId: BigNumber,
  trader: ReturnType<Bs['traders']>[number],
  order: CommitableOrder | Promise<CommitableOrder>,
  blockBaseFeePerGas?: number
) => {
  const { PerpMarketProxy } = bs.systems();

  if (blockBaseFeePerGas) {
    await bs.provider().send('hardhat_setNextBlockBaseFeePerGas', [blockBaseFeePerGas]);
  }

  const { sizeDelta, limitPrice, keeperFeeBufferUsd } = await order;
  await PerpMarketProxy.connect(trader.signer).commitOrder(
    trader.accountId,
    marketId,
    sizeDelta,
    limitPrice,
    keeperFeeBufferUsd
  );
};

/** Commits a generated `order` for `trader` on `marketId` and settles successfully. */
export const commitAndSettle = async (
  bs: ReturnType<typeof bootstrap>,
  marketId: BigNumber,
  trader: ReturnType<Bs['traders']>[number],
  order: CommitableOrder | Promise<CommitableOrder>,
  blockBaseFeePerGas?: number
) => {
  const { systems, provider, keeper } = bs;
  const { PerpMarketProxy } = systems();

  await commitOrder(bs, marketId, trader, order, blockBaseFeePerGas);

  const { settlementTime, publishTime } = await getFastForwardTimestamp(bs, marketId, trader);
  await fastForwardTo(settlementTime, provider());

  const { updateData, updateFee } = await getPythPriceData(bs, marketId, publishTime);

  if (blockBaseFeePerGas) {
    await bs.provider().send('hardhat_setNextBlockBaseFeePerGas', [blockBaseFeePerGas]);
  }

  const tx = await PerpMarketProxy.connect(keeper()).settleOrder(trader.accountId, marketId, [updateData], {
    value: updateFee,
  });

  return { tx, settlementTime, publishTime };
};

/** Updates the provided `contract` with more ABI details. */
export const extendContractAbi = (contract: Contract, abi: string[]) => {
  utils.Logger.setLogLevel(LogLevel.OFF); // Silence ethers duplicated event warnings
  const contractAbi = contract.interface.format(utils.FormatTypes.full) as string[];
  const newContract = new Contract(
    contract.address,
    uniq(contractAbi.concat(abi)),
    contract.provider || contract.signer
  );
  utils.Logger.setLogLevel(LogLevel.WARNING); // enable default logging again
  return newContract;
};

<<<<<<< HEAD
/** Returns the latest block's timestamp. */
export const getBlockTimestamp = async (provider: ReturnType<Bs['provider']>) =>
  (await provider.getBlock('latest')).timestamp;

/** Fastforward block.timestamp by `seconds` (Replacement for `evm_increaseTime`, using `evm_setNextBlockTimestamp` instead). */
export const fastForwardBySec = async (provider: ReturnType<Bs['provider']>, seconds: number) =>
  await fastForwardTo((await getBlockTimestamp(provider)) + seconds, provider);
=======
export const findEventSafe = ({
  receipt,
  eventName,
  contract,
}: {
  receipt: ContractReceipt;
  eventName: string;
  contract: Contract;
}) => {
  return receipt.logs
    .map((log) => {
      try {
        return contract.interface.parseLog(log);
      } catch (error) {
        return undefined;
      }
    })
    .find((parsedEvent) => parsedEvent?.name === eventName);
};

export const txWait = async (tx: ethers.ContractTransaction, provider: ethers.providers.JsonRpcProvider) => {
  await provider.send('evm_mine', []);
  return await tx.wait();
};
>>>>>>> cc24eef9
<|MERGE_RESOLUTION|>--- conflicted
+++ resolved
@@ -6,7 +6,6 @@
 import { wei } from '@synthetixio/wei';
 import { fastForwardTo } from '@synthetixio/core-utils/utils/hardhat/rpc';
 import { isNil, uniq } from 'lodash';
-import { LogDescription } from 'ethers/lib/utils';
 
 // --- Constants --- //
 
@@ -194,7 +193,6 @@
   return newContract;
 };
 
-<<<<<<< HEAD
 /** Returns the latest block's timestamp. */
 export const getBlockTimestamp = async (provider: ReturnType<Bs['provider']>) =>
   (await provider.getBlock('latest')).timestamp;
@@ -202,7 +200,8 @@
 /** Fastforward block.timestamp by `seconds` (Replacement for `evm_increaseTime`, using `evm_setNextBlockTimestamp` instead). */
 export const fastForwardBySec = async (provider: ReturnType<Bs['provider']>, seconds: number) =>
   await fastForwardTo((await getBlockTimestamp(provider)) + seconds, provider);
-=======
+
+/** Search for events in `receipt.logs` in a non-throw (safe) way. */
 export const findEventSafe = ({
   receipt,
   eventName,
@@ -216,15 +215,18 @@
     .map((log) => {
       try {
         return contract.interface.parseLog(log);
-      } catch (error) {
+      } catch (err) {
         return undefined;
       }
     })
     .find((parsedEvent) => parsedEvent?.name === eventName);
 };
 
+/** Performs a tx.wait() against the supplied `tx` with an evm_mine called without an `await. */
 export const txWait = async (tx: ethers.ContractTransaction, provider: ethers.providers.JsonRpcProvider) => {
-  await provider.send('evm_mine', []);
+  // By calling evm_mine without an `await` before tx.wait(), we think we might result in fixing scenarios
+  // where tx.wait() hangs. We think it hangs due to blocks not being created (as by defaul blocks are created)
+  // for every transaction. There _may_ be a timing issue where a tx.wait() occurs _before_ the tx is accepted.
+  provider.send('evm_mine', []);
   return await tx.wait();
-};
->>>>>>> cc24eef9
+};
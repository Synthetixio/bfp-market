//SPDX-License-Identifier: MIT
pragma solidity 0.8.19;

<<<<<<< HEAD
import {ITokenModule} from "@synthetixio/core-modules/contracts/interfaces/ITokenModule.sol";
import {OwnableStorage} from "@synthetixio/core-contracts/contracts/ownership/OwnableStorage.sol";
import {Account} from "@synthetixio/main/contracts/storage/Account.sol";
import {AccountRBAC} from "@synthetixio/main/contracts/storage/AccountRBAC.sol";
import {SafeCastU256, SafeCastI256} from "@synthetixio/core-contracts/contracts/utils/SafeCast.sol";
import {PerpMarketConfiguration, SYNTHETIX_USD_MARKET_ID} from "../storage/PerpMarketConfiguration.sol";
import {PerpMarket} from "../storage/PerpMarket.sol";
import {Margin} from "../storage/Margin.sol";
=======
import {Account} from "@synthetixio/main/contracts/storage/Account.sol";
import {AccountRBAC} from "@synthetixio/main/contracts/storage/AccountRBAC.sol";
import {ErrorUtil} from "../utils/ErrorUtil.sol";
import {IMarginModule} from "../interfaces/IMarginModule.sol";
import {IERC20} from "@synthetixio/core-contracts/contracts/interfaces/IERC20.sol";
import {MathUtil} from "../utils/MathUtil.sol";
>>>>>>> ad40c886
import {Order} from "../storage/Order.sol";
import {OwnableStorage} from "@synthetixio/core-contracts/contracts/ownership/OwnableStorage.sol";
import {PerpMarket} from "../storage/PerpMarket.sol";
import {PerpMarketConfiguration} from "../storage/PerpMarketConfiguration.sol";
import {Position} from "../storage/Position.sol";
import {SafeCastI256, SafeCastU256} from "@synthetixio/core-contracts/contracts/utils/SafeCast.sol";
import {Margin} from "../storage/Margin.sol";

contract MarginModule is IMarginModule {
    using SafeCastU256 for uint256;
    using SafeCastI256 for int256;
    using PerpMarket for PerpMarket.Data;
    using Position for Position.Data;

    /**
     * @dev Validates whether the margin requirements are acceptable after withdrawing.
     */
    function validatePositionPostWithdraw(
        uint128 accountId,
        Position.Data storage position,
        PerpMarket.Data storage market
    ) private view {
        uint256 oraclePrice = market.getOraclePrice();
        uint256 marginUsd = Margin.getMarginUsd(accountId, market, oraclePrice);

        PerpMarketConfiguration.Data storage marketConfig = PerpMarketConfiguration.load(market.id);

        // Ensure does not lead to instant liquidation.
        if (position.isLiquidatable(market, marginUsd, oraclePrice, marketConfig)) {
            revert ErrorUtil.CanLiquidatePosition();
        }

        (uint256 im, , ) = Position.getLiquidationMarginUsd(position.size, oraclePrice, marketConfig);
        if (marginUsd < im) {
            revert ErrorUtil.InsufficientMargin();
        }
    }

    /** @dev Validates whether an order exists and if that order can be cancelled before performing margin ops. */
    function validateOrderAvailability(
        uint128 accountId,
        uint128 marketId,
        PerpMarket.Data storage market,
        PerpMarketConfiguration.GlobalData storage globalConfig
    ) private {
        Order.Data storage order = market.orders[accountId];

        // Margin cannot be modified if order is currently pending.
        if (order.sizeDelta != 0) {
            // Check if this order can be cancelled. If so, cancel and then proceed.
            if (block.timestamp > order.commitmentTime + globalConfig.maxOrderAge) {
                delete market.orders[accountId];
                emit OrderCanceled(accountId, marketId, order.commitmentTime);
            } else {
                revert ErrorUtil.OrderFound();
            }
        }
    }

    /**
     * @dev Performs an ERC20 transfer, deposits collateral to Synthetix, and emits event.
     */
    function transferAndDeposit(
        uint128 marketId,
        uint256 amount,
        uint128 synthMarketId,
        PerpMarketConfiguration.GlobalData storage globalConfig
    ) private {
        if (synthMarketId == SYNTHETIX_USD_MARKET_ID) {
            globalConfig.synthetix.depositMarketUsd(marketId, address(this), amount);
        } else {
            ITokenModule synth = ITokenModule(globalConfig.spotMarket.getSynth(synthMarketId));
            synth.transferFrom(msg.sender, address(this), amount);
            globalConfig.synthetix.depositMarketCollateral(marketId, address(synth), amount);
        }
        emit MarginDeposit(msg.sender, address(this), amount, synthMarketId);
    }

    /**
     * @dev Performs an collateral withdraw from Synthetix, ERC20 transfer, and emits event.
     */
    function withdrawAndTransfer(
        uint128 marketId,
        uint256 amount,
        uint128 synthMarketId,
        PerpMarketConfiguration.GlobalData storage globalConfig
    ) private {
        if (synthMarketId == SYNTHETIX_USD_MARKET_ID) {
            globalConfig.synthetix.withdrawMarketUsd(marketId, msg.sender, amount);
        } else {
            ITokenModule synth = ITokenModule(globalConfig.spotMarket.getSynth(synthMarketId));
            globalConfig.synthetix.withdrawMarketCollateral(marketId, address(synth), amount);
            synth.transferFrom(address(this), msg.sender, amount);
        }
        emit MarginWithdraw(address(this), msg.sender, amount, synthMarketId);
    }

    /**
     * @inheritdoc IMarginModule
     */
    function withdrawAllCollateral(uint128 accountId, uint128 marketId) external {
        Account.loadAccountAndValidatePermission(accountId, AccountRBAC._PERPS_MODIFY_COLLATERAL_PERMISSION);
        PerpMarket.Data storage market = PerpMarket.exists(marketId);
        PerpMarketConfiguration.GlobalData storage globalConfig = PerpMarketConfiguration.load();

        // Prevent collateral transfers when there's a pending order.
        validateOrderAvailability(accountId, marketId, market, globalConfig);

        // Position is frozen due to prior flagged for liquidation.
        if (market.flaggedLiquidations[accountId] != address(0)) {
            revert ErrorUtil.PositionFlagged();
        }

        // Prevent collateral transfers when there's an open position.
        Position.Data storage position = market.positions[accountId];
        if (position.size != 0) {
            revert ErrorUtil.PositionFound(accountId, marketId);
        }
        (int256 fundingRate, ) = market.recomputeFunding(market.getOraclePrice());
        emit FundingRecomputed(marketId, market.skew, fundingRate, market.getCurrentFundingVelocity());

        Margin.GlobalData storage globalMarginConfig = Margin.load();
        Margin.Data storage accountMargin = Margin.load(accountId, marketId);

        uint256 length = globalMarginConfig.supportedSynthMarketIds.length;
        uint128 synthMarketId;
        uint256 available;
        uint256 total;

<<<<<<< HEAD
        for (uint256 i = 0; i < length; i++) {
            synthMarketId = globalMarginConfig.supportedSynthMarketIds[i];
            available = accountMargin.collaterals[synthMarketId];

=======
        for (uint256 i = 0; i < length; ++i) {
            collateralType = globalMarginConfig.supportedAddresses[i];
            available = accountMargin.collaterals[collateralType];
            total += available;
>>>>>>> ad40c886
            if (available == 0) {
                continue;
            }

            total += available;
            accountMargin.collaterals[synthMarketId] -= available;

            // Withdraw all available collateral for this `synthMarketId`.
            withdrawAndTransfer(marketId, available, synthMarketId, globalConfig);
        }
        if (total == 0) {
            revert ErrorUtil.NilCollateral();
        }
    }

    /**
     * @inheritdoc IMarginModule
     */
<<<<<<< HEAD
    function modifyCollateral(uint128 accountId, uint128 marketId, uint128 synthMarketId, int256 amountDelta) external {
=======
    function modifyCollateral(
        uint128 accountId,
        uint128 marketId,
        address collateralType,
        int256 amountDelta
    ) external {
>>>>>>> ad40c886
        Account.loadAccountAndValidatePermission(accountId, AccountRBAC._PERPS_MODIFY_COLLATERAL_PERMISSION);
        PerpMarket.Data storage market = PerpMarket.exists(marketId);
        PerpMarketConfiguration.GlobalData storage globalConfig = PerpMarketConfiguration.load();

        // Prevent collateral transfers when there's a pending order.
        validateOrderAvailability(accountId, marketId, market, globalConfig);

        // Prevent collateral transfers when there's a pending order.
        if (market.orders[accountId].sizeDelta != 0) {
            revert ErrorUtil.OrderFound();
        }

        // Position is frozen due to prior flagged for liquidation.
        if (market.flaggedLiquidations[accountId] != address(0)) {
            revert ErrorUtil.PositionFlagged();
        }

        Margin.GlobalData storage globalMarginConfig = Margin.load();
        Margin.Data storage accountMargin = Margin.load(accountId, marketId);

        uint256 absAmountDelta = MathUtil.abs(amountDelta);
        uint256 availableAmount = accountMargin.collaterals[synthMarketId];

        Margin.CollateralType storage collateral = globalMarginConfig.supported[synthMarketId];
        uint256 maxAllowable = collateral.maxAllowable;

        // Prevent any operations if this synth isn't supported as collateral.
        if (maxAllowable == 0) {
            revert ErrorUtil.UnsupportedCollateral(synthMarketId);
        }

        // Revert on zero amount operations rather than no-op.
        if (amountDelta == 0) {
            revert ErrorUtil.ZeroAmount();
        }

        (int256 fundingRate, ) = market.recomputeFunding(market.getOraclePrice());
        emit FundingRecomputed(marketId, market.skew, fundingRate, market.getCurrentFundingVelocity());

        // > 0 is a deposit whilst < 0 is a withdrawal.
        if (amountDelta > 0) {
            // Verify whether this will exceed the maximum allowable collateral amount.
            if (availableAmount + absAmountDelta > maxAllowable) {
                revert ErrorUtil.MaxCollateralExceeded(absAmountDelta, maxAllowable);
            }
<<<<<<< HEAD
            accountMargin.collaterals[synthMarketId] += absAmountDelta;
            transferAndDeposit(marketId, absAmountDelta, synthMarketId, globalConfig);
=======
            accountMargin.collaterals[collateralType] += absAmountDelta;
            transferAndDeposit(marketId, absAmountDelta, collateralType, globalConfig);
>>>>>>> ad40c886
        } else {
            // Verify the collateral previously associated to this account is enough to cover withdrawals.
            if (availableAmount < absAmountDelta) {
                revert ErrorUtil.InsufficientCollateral(synthMarketId, availableAmount, absAmountDelta);
            }

            accountMargin.collaterals[synthMarketId] -= absAmountDelta;

            // If an open position exists, verify this does _not_ place them into instant liquidation.
            //
            // Ensure we perform this _after_ the accounting update so marginUsd uses with post withdrawal
            // collateral amounts.
            Position.Data storage position = market.positions[accountId];
            if (position.size != 0) {
                validatePositionPostWithdraw(accountId, position, market);
            }

            withdrawAndTransfer(marketId, absAmountDelta, synthMarketId, globalConfig);
        }
    }

    /**
     * @inheritdoc IMarginModule
     */
    function setCollateralConfiguration(uint128[] calldata synthMarketIds, uint128[] calldata maxAllowables) external {
        OwnableStorage.onlyOwner();

        // Ensure all arrays have the same length.
        if (synthMarketIds.length != maxAllowables.length) {
            revert ErrorUtil.ArrayLengthMismatch();
        }

        PerpMarketConfiguration.GlobalData storage globalMarketConfig = PerpMarketConfiguration.load();
        Margin.GlobalData storage globalMarginConfig = Margin.load();

        // Clear existing collateral configuration to be replaced with new.
        uint256 length0 = globalMarginConfig.supportedSynthMarketIds.length;
        for (uint256 i = 0; i < length0; ) {
            uint128 synthMarketId = globalMarginConfig.supportedSynthMarketIds[i];
            delete globalMarginConfig.supported[synthMarketId];

            // Revoke access after wiping collateral from supported market collateral.
            uint256 allowance = IERC20(collateralType).allowance(msg.sender, address(this));
            IERC20(collateralType).decreaseAllowance(address(this), allowance);

            unchecked {
                ++i;
            }
        }
        delete globalMarginConfig.supportedSynthMarketIds;

        // Update with passed in configuration.
        uint256 length1 = synthMarketIds.length;
        uint128[] memory newSupportedSynthMarketIds = new uint128[](length1);
        for (uint256 i = 0; i < length1; ) {
            uint128 synthMarketId = synthMarketIds[i];
            ITokenModule synth = ITokenModule(globalMarketConfig.spotMarket.getSynth(synthMarketId));

            // Perform approve _once_ when this collateral is added as a supported collateral.
            uint128 maxAllowable = maxAllowables[i];
            uint256 maxUint = type(uint256).max;

            synth.approve(address(globalMarketConfig.synthetix), maxUint);
            synth.approve(address(this), maxUint);
            globalMarginConfig.supported[synthMarketId] = Margin.CollateralType(maxAllowable);
            newSupportedSynthMarketIds[i] = synthMarketId;

            unchecked {
                ++i;
            }
        }
        globalMarginConfig.supportedSynthMarketIds = newSupportedSynthMarketIds;

        emit CollateralConfigured(msg.sender, length1);
    }

    // --- Views --- //

    /**
     * @inheritdoc IMarginModule
     */
    function getConfiguredCollaterals() external view returns (AvailableCollateral[] memory) {
        Margin.GlobalData storage globalMarginConfig = Margin.load();

        uint256 length = globalMarginConfig.supportedSynthMarketIds.length;
        MarginModule.AvailableCollateral[] memory collaterals = new AvailableCollateral[](length);
        uint128 synthMarketId;

        for (uint256 i = 0; i < length; ) {
            synthMarketId = globalMarginConfig.supportedSynthMarketIds[i];
            Margin.CollateralType storage c = globalMarginConfig.supported[synthMarketId];
            collaterals[i] = AvailableCollateral(synthMarketId, c.maxAllowable);

            unchecked {
                ++i;
            }
        }

        return collaterals;
    }

    /**
     * @inheritdoc IMarginModule
     */
    function getCollateralUsd(uint128 accountId, uint128 marketId) external view returns (uint256) {
        Account.exists(accountId);
        PerpMarket.exists(marketId);
        return Margin.getCollateralUsd(accountId, marketId);
    }

    /**
     * @inheritdoc IMarginModule
     */
    function getMarginUsd(uint128 accountId, uint128 marketId) external view returns (uint256) {
        Account.exists(accountId);
        PerpMarket.Data storage market = PerpMarket.exists(marketId);
        return Margin.getMarginUsd(accountId, market, market.getOraclePrice());
    }
}<|MERGE_RESOLUTION|>--- conflicted
+++ resolved
@@ -1,27 +1,16 @@
 //SPDX-License-Identifier: MIT
 pragma solidity 0.8.19;
 
-<<<<<<< HEAD
 import {ITokenModule} from "@synthetixio/core-modules/contracts/interfaces/ITokenModule.sol";
-import {OwnableStorage} from "@synthetixio/core-contracts/contracts/ownership/OwnableStorage.sol";
-import {Account} from "@synthetixio/main/contracts/storage/Account.sol";
-import {AccountRBAC} from "@synthetixio/main/contracts/storage/AccountRBAC.sol";
-import {SafeCastU256, SafeCastI256} from "@synthetixio/core-contracts/contracts/utils/SafeCast.sol";
-import {PerpMarketConfiguration, SYNTHETIX_USD_MARKET_ID} from "../storage/PerpMarketConfiguration.sol";
-import {PerpMarket} from "../storage/PerpMarket.sol";
-import {Margin} from "../storage/Margin.sol";
-=======
 import {Account} from "@synthetixio/main/contracts/storage/Account.sol";
 import {AccountRBAC} from "@synthetixio/main/contracts/storage/AccountRBAC.sol";
 import {ErrorUtil} from "../utils/ErrorUtil.sol";
 import {IMarginModule} from "../interfaces/IMarginModule.sol";
-import {IERC20} from "@synthetixio/core-contracts/contracts/interfaces/IERC20.sol";
 import {MathUtil} from "../utils/MathUtil.sol";
->>>>>>> ad40c886
 import {Order} from "../storage/Order.sol";
 import {OwnableStorage} from "@synthetixio/core-contracts/contracts/ownership/OwnableStorage.sol";
 import {PerpMarket} from "../storage/PerpMarket.sol";
-import {PerpMarketConfiguration} from "../storage/PerpMarketConfiguration.sol";
+import {PerpMarketConfiguration, SYNTHETIX_USD_MARKET_ID} from "../storage/PerpMarketConfiguration.sol";
 import {Position} from "../storage/Position.sol";
 import {SafeCastI256, SafeCastU256} from "@synthetixio/core-contracts/contracts/utils/SafeCast.sol";
 import {Margin} from "../storage/Margin.sol";
@@ -147,17 +136,10 @@
         uint256 available;
         uint256 total;
 
-<<<<<<< HEAD
-        for (uint256 i = 0; i < length; i++) {
+        for (uint256 i = 0; i < length; ++i) {
             synthMarketId = globalMarginConfig.supportedSynthMarketIds[i];
             available = accountMargin.collaterals[synthMarketId];
 
-=======
-        for (uint256 i = 0; i < length; ++i) {
-            collateralType = globalMarginConfig.supportedAddresses[i];
-            available = accountMargin.collaterals[collateralType];
-            total += available;
->>>>>>> ad40c886
             if (available == 0) {
                 continue;
             }
@@ -176,16 +158,7 @@
     /**
      * @inheritdoc IMarginModule
      */
-<<<<<<< HEAD
     function modifyCollateral(uint128 accountId, uint128 marketId, uint128 synthMarketId, int256 amountDelta) external {
-=======
-    function modifyCollateral(
-        uint128 accountId,
-        uint128 marketId,
-        address collateralType,
-        int256 amountDelta
-    ) external {
->>>>>>> ad40c886
         Account.loadAccountAndValidatePermission(accountId, AccountRBAC._PERPS_MODIFY_COLLATERAL_PERMISSION);
         PerpMarket.Data storage market = PerpMarket.exists(marketId);
         PerpMarketConfiguration.GlobalData storage globalConfig = PerpMarketConfiguration.load();
@@ -231,13 +204,8 @@
             if (availableAmount + absAmountDelta > maxAllowable) {
                 revert ErrorUtil.MaxCollateralExceeded(absAmountDelta, maxAllowable);
             }
-<<<<<<< HEAD
             accountMargin.collaterals[synthMarketId] += absAmountDelta;
             transferAndDeposit(marketId, absAmountDelta, synthMarketId, globalConfig);
-=======
-            accountMargin.collaterals[collateralType] += absAmountDelta;
-            transferAndDeposit(marketId, absAmountDelta, collateralType, globalConfig);
->>>>>>> ad40c886
         } else {
             // Verify the collateral previously associated to this account is enough to cover withdrawals.
             if (availableAmount < absAmountDelta) {
@@ -280,8 +248,9 @@
             delete globalMarginConfig.supported[synthMarketId];
 
             // Revoke access after wiping collateral from supported market collateral.
-            uint256 allowance = IERC20(collateralType).allowance(msg.sender, address(this));
-            IERC20(collateralType).decreaseAllowance(address(this), allowance);
+            ITokenModule synth = ITokenModule(globalMarketConfig.spotMarket.getSynth(synthMarketId));
+            uint256 allowance = synth.allowance(msg.sender, address(this));
+            synth.decreaseAllowance(address(this), allowance);
 
             unchecked {
                 ++i;

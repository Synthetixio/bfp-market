--- conflicted
+++ resolved
@@ -95,19 +95,6 @@
     /**
      * @dev Validates that the hooks specified during commitment are valid and acceptable.
      */
-<<<<<<< HEAD
-    function recomputeUtilization(PerpMarket.Data storage market, uint256 price) private {
-        (uint256 utilizationRate, ) = market.recomputeUtilization(price);
-        emit UtilizationRecomputed(market.id, market.skew, utilizationRate);
-    }
-
-    /**
-     * @dev Generic helper for funding recomputation during order management.
-     */
-    function recomputeFunding(PerpMarket.Data storage market, uint256 price) private {
-        (int256 fundingRate, ) = market.recomputeFunding(price);
-        emit FundingRecomputed(market.id, market.skew, fundingRate, market.getCurrentFundingVelocity());
-=======
     function validateOrderHooks(address[] memory hooks) private view {
         uint256 length = hooks.length;
 
@@ -129,7 +116,6 @@
                 ++i;
             }
         }
->>>>>>> 3693fe15
     }
 
     /**
@@ -158,6 +144,14 @@
                 ++i;
             }
         }
+    }
+
+    /**
+     * @dev Generic helper for funding recomputation during order management.
+     */
+    function recomputeUtilization(PerpMarket.Data storage market, uint256 price) private {
+        (uint256 utilizationRate, ) = market.recomputeUtilization(price);
+        emit UtilizationRecomputed(market.id, market.skew, utilizationRate);
     }
 
     /**
@@ -270,27 +264,17 @@
             marketConfig
         );
 
-<<<<<<< HEAD
-        stateUpdatePostSettlement(
-            accountId,
-            marketId,
-            market,
-            runtime.trade.newPosition,
-            // @dev This is (oldMargin - orderFee - keeperFee). Where oldMargin has pnl, accruedFunding and prev fees taken into account.
-            runtime.trade.newMarginUsd
-        );
-        // We want to do postSettlement updates before we update utilization.
-        // The reason for this is that we want to use the interest rate leading up to this point when computing the accrued utlization.
-        // `stateUpdatePostSettlement` will call getMarginUsd, which calls getAccruedFunding which checks the stored interest rate we want to use.
-        // When that is done, we can recompute and updated the stored utilization values.
-        recomputeUtilization(market, runtime.pythPrice);
-=======
         Position.Data storage oldPosition = market.positions[accountId];
 
         market.skew = market.skew + runtime.trade.newPosition.size - oldPosition.size;
         market.size = (market.size.to256() +
             MathUtil.abs(runtime.trade.newPosition.size) -
             MathUtil.abs(oldPosition.size)).to128();
+
+        // We want to validateTrade and update market size before we recompute utilisation
+        // 1. The validateTrade call getMargin to figure out the new margin, this should be using the utilisation rate up to this point
+        // 2. The new utlization rate is calculated using the new maret size, so we need to update the size before we recompute utilisation
+        recomputeUtilization(market, runtime.pythPrice);
 
         market.updateDebtCorrection(oldPosition, runtime.trade.newPosition);
 
@@ -313,7 +297,6 @@
         } else {
             market.positions[accountId].update(runtime.trade.newPosition);
         }
->>>>>>> 3693fe15
 
         // Keeper fees can be set to zero.
         if (runtime.trade.keeperFee > 0) {

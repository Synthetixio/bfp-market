--- conflicted
+++ resolved
@@ -19,19 +19,18 @@
     );
 
     // @dev Emitted when a pending order was successfully settled/executed.
+    //
+    // TODO: Rename pnl to unrealizedPnl?
     event OrderSettled(
         uint128 indexed accountId,
         uint128 indexed marketId,
         int128 sizeDelta,
         uint256 orderFee,
         uint256 keeperFee,
-<<<<<<< HEAD
-        uint256 settlementTime
-=======
         int256 accruedFunding,
         int256 pnl,
-        uint256 fillPrice
->>>>>>> cc24eef9
+        uint256 fillPrice,
+        uint256 settlementTime
     );
 
     // --- Mutative --- //
